{
    "name": "Xiaomi Vacuum 2 Mop Pro (styj02ym)",
    "domains": ["vacuum"],
<<<<<<< HEAD
    "iot_class": "local_poll",
    "zip_release": true,
    "filename": "vacuum-styj02ym-ha.zip"
=======
    "homeassistant": "0.116.0",
    "iot_class": ["Local Push"]
>>>>>>> 9444aecb
}<|MERGE_RESOLUTION|>--- conflicted
+++ resolved
@@ -1,12 +1,8 @@
 {
     "name": "Xiaomi Vacuum 2 Mop Pro (styj02ym)",
     "domains": ["vacuum"],
-<<<<<<< HEAD
-    "iot_class": "local_poll",
+    "homeassistant": "0.116.0",
+    "iot_class": ["Local Push"],
     "zip_release": true,
     "filename": "vacuum-styj02ym-ha.zip"
-=======
-    "homeassistant": "0.116.0",
-    "iot_class": ["Local Push"]
->>>>>>> 9444aecb
 }